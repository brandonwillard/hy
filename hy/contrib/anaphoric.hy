;;; Hy anaphoric macros
;;
;; Copyright (c) 2013 James King <james@agentultra.com>
<<<<<<< HEAD
;;               2013 Paul R. Tagliamonte <tag@pault.ag>
=======
;;               2013 Abhishek L <abhishek.lekshmanan@gmail.com>
>>>>>>> c69c14cc
;;
;; Permission is hereby granted, free of charge, to any person obtaining a
;; copy of this software and associated documentation files (the "Software"),
;; to deal in the Software without restriction, including without limitation
;; the rights to use, copy, modify, merge, publish, distribute, sublicense,
;; and/or sell copies of the Software, and to permit persons to whom the
;; Software is furnished to do so, subject to the following conditions:
;;
;; The above copyright notice and this permission notice shall be included in
;; all copies or substantial portions of the Software.
;;
;; THE SOFTWARE IS PROVIDED "AS IS", WITHOUT WARRANTY OF ANY KIND, EXPRESS OR
;; IMPLIED, INCLUDING BUT NOT LIMITED TO THE WARRANTIES OF MERCHANTABILITY,
;; FITNESS FOR A PARTICULAR PURPOSE AND NONINFRINGEMENT.  IN NO EVENT SHALL
;; THE AUTHORS OR COPYRIGHT HOLDERS BE LIABLE FOR ANY CLAIM, DAMAGES OR OTHER
;; LIABILITY, WHETHER IN AN ACTION OF CONTRACT, TORT OR OTHERWISE, ARISING
;; FROM, OUT OF OR IN CONNECTION WITH THE SOFTWARE OR THE USE OR OTHER
;; DEALINGS IN THE SOFTWARE.
;;
;;; These macros make writing functional programs more concise


(defmacro ap-if (test-form &rest args)
  `(let [[it ~test-form]] (if it ~@args)))


(defmacro ap-each [lst &rest body]
  "Evaluate the body form for each element in the list."
  `(foreach [it ~lst] ~@body))


(defmacro ap-each-while [lst form &rest body]
  "Evalutate the body form for each element in the list while the
  predicate form evaluates to True."
  `(let [[p (lambda [it] ~form)]]
     (foreach [it ~lst]
       (if (p it)
         ~@body
         (break)))))


(defmacro ap-map [form lst]
  "Yield elements evaluated in the form for each element in the list."
  `(let [[f (lambda [it] ~form)]]
     (foreach [v ~lst]
       (yield (f v)))))


(defmacro ap-map-when [predfn rep lst]
  "Yield elements evaluated for each element in the list when the
  predicate function returns True."
  `(let [[f (lambda [it] ~rep)]]
     (foreach [it ~lst]
       (if (~predfn it)
         (yield (f it))
         (yield it)))))


(defmacro ap-filter [form lst]
  "Yield elements returned when the predicate form evaluates to True."
  `(let [[pred (lambda [it] ~form)]]
     (foreach [val ~lst]
       (if (pred val)
         (yield val)))))


(defmacro ap-reject [form lst]
  "Yield elements returned when the predicate form evaluates to False"
  `(ap-filter (not ~form) ~lst))


(defmacro ap-dotimes [n &rest body]
  "Execute body for side effects `n' times, with it bound from 0 to n-1"
  (unless (numeric? n)
    (raise (TypeError (.format "{0!r} is not a number" n))))
  `(ap-each (range ~n) ~@body))


(defmacro ap-first [predfn lst]
  "Yield the first element that passes `predfn`"
  `(let [[n (gensym)]]
     (ap-each ~lst (when ~predfn (setv n it) (break)))
     n))


(defmacro ap-last [predfn lst]
  "Yield the last element that passes `predfn`"
  `(let [[n (gensym)]]
     (ap-each ~lst (none? n)
	      (when ~predfn
		(setv n it)))
	n))


(defmacro ap-reduce [form lst &optional [initial-value None]]
  "Anaphoric form of reduce, `acc' and `it' can be used for a form"
  (if (none? initial-value)
    `(let [[acc (car ~lst)]]
       (ap-each (cdr ~lst) (setv acc ~form))
       acc)
    `(let [[acc ~initial-value]]
       (ap-each ~lst (setv acc ~form))
       acc)))<|MERGE_RESOLUTION|>--- conflicted
+++ resolved
@@ -1,11 +1,8 @@
 ;;; Hy anaphoric macros
 ;;
 ;; Copyright (c) 2013 James King <james@agentultra.com>
-<<<<<<< HEAD
 ;;               2013 Paul R. Tagliamonte <tag@pault.ag>
-=======
 ;;               2013 Abhishek L <abhishek.lekshmanan@gmail.com>
->>>>>>> c69c14cc
 ;;
 ;; Permission is hereby granted, free of charge, to any person obtaining a
 ;; copy of this software and associated documentation files (the "Software"),
