--- conflicted
+++ resolved
@@ -427,23 +427,11 @@
         (hyify (. value __name__))
         (catch [] (string value))))))
 
-<<<<<<< HEAD
 (defn xor [a b]
   "Perform exclusive or between two parameters"
   (or (and a (not b))
       (and b (not a))))
 
-(def *exports* '[butlast calling-module-name coll? cons cons? cycle
-                 dec distinct disassemble drop drop-last drop-while empty? even?
-                 every? first filter filterfalse flatten float? fraction gensym
-                 identity inc input instance? integer integer? integer-char?
-                 interleave interpose iterable? iterate iterator? keyword
-                 keyword? last list* macroexpand macroexpand-1 map merge-with
-                 name neg? nil? none? nth numeric? odd? pos? range read read-str
-                 remove repeat repeatedly rest reduce second some string string?
-                 symbol? take take-nth take-while xor zero? zip zip_longest
-                 zipwith])
-=======
 (def *exports*
   '[butlast calling-module-name coll? cons cons? cycle dec distinct disassemble
     drop drop-last drop-while empty? even? every? first filter filterfalse
@@ -452,5 +440,4 @@
     keyword? last list* macroexpand macroexpand-1 map merge-with name neg? nil?
     none? nth numeric? odd? partition pos? range read read-str remove repeat
     repeatedly rest reduce second some string string? symbol? take take-nth
-    take-while zero? zip zip_longest zipwith])
->>>>>>> 2963ce61
+    take-while xor zero? zip zip_longest zipwith])