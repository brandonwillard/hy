--- conflicted
+++ resolved
@@ -20,12 +20,9 @@
 
 from hy.models.expression import HyExpression
 from hy.models.integer import HyInteger
-<<<<<<< HEAD
 from hy.models.lambdalist import HyLambdaListKeyword
-=======
 from hy.models.float import HyFloat
 from hy.models.complex import HyComplex
->>>>>>> 1295369e
 from hy.models.symbol import HySymbol
 from hy.models.string import HyString
 from hy.models.keyword import HyKeyword
@@ -52,12 +49,9 @@
     Resolve a bare atom into one of the following (in order):
 
         - Integer
-<<<<<<< HEAD
         - LambdaListKeyword
-=======
         - Float
         - Complex
->>>>>>> 1295369e
         - Symbol
     """
     try:
@@ -65,10 +59,9 @@
     except ValueError:
         pass
 
-<<<<<<< HEAD
     if obj.startswith("&"):
         return HyLambdaListKeyword(obj)
-=======
+
     try:
         return HyFloat(obj)
     except ValueError:
@@ -78,7 +71,6 @@
         return HyComplex(obj)
     except ValueError:
         pass
->>>>>>> 1295369e
 
     table = {
         "true": "True",
@@ -366,11 +358,7 @@
         if char in WHITESPACE:
             return
 
-<<<<<<< HEAD
-        raise LexException("Unknown char (Idle state): `{0}`".format(char))
-=======
         return AtomStartingWith(char)
->>>>>>> 1295369e
 
 
 class Comment(State):
